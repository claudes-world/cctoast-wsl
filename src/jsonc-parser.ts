/**
 * JSONC Parser
 *
 * Parses JSON with Comments (JSONC) format while preserving formatting
 * and providing detailed error reporting with line/column information.
 */

export interface ParseResult<T = unknown> {
  data: T;
  errors: ParseError[];
}

export interface ParseError {
  message: string;
  line: number;
  column: number;
  offset: number;
}

export interface JsoncParseOptions {
  allowComments?: boolean;
  preserveFormatting?: boolean;
  stripComments?: boolean;
}

/**
 * JSONC Parser with comment support and error recovery
 */
export class JsoncParser {
  private content = '';
  private position = 0;
  private line = 1;
  private column = 1;
  private errors: ParseError[] = [];

  /**
   * Parse JSONC content with comment support
   */
  parse<T = unknown>(
    content: string,
    options: JsoncParseOptions = {}
  ): ParseResult<T> {
    const { allowComments = true, stripComments = true } = options;

    this.content = content;
    this.position = 0;
    this.line = 1;
    this.column = 1;
    this.errors = [];

    // Handle empty content
    if (!content || content.trim().length === 0) {
      return { data: {} as T, errors: [] };
    }

    try {
      let processedContent = content;

      if (allowComments && stripComments) {
        processedContent = this.stripComments(content);
      }

      // Additional validation before parsing
      const trimmed = processedContent.trim();
      if (!trimmed) {
        return { data: {} as T, errors: [] };
      }

      const data = JSON.parse(processedContent) as T;
      return { data, errors: this.errors };
    } catch (error) {
      if (error instanceof SyntaxError) {
        this.addError(this.extractJsonError(error.message));
      } else {
        this.addError(`Unknown parsing error: ${error instanceof Error ? error.message : String(error)}`);
      }
<<<<<<< HEAD
      
      // Try to recover with an empty object, but preserve the error
=======

      // Try to recover with an empty object
>>>>>>> 5c2e03b2
      return { data: {} as T, errors: this.errors };
    }
  }

  /**
   * Strip single-line and multi-line comments from JSONC
   */
  private stripComments(content: string): string {
    let result = '';
    let i = 0;
    let line = 1;
    let column = 1;

    while (i < content.length) {
      const char = content[i];
      const nextChar = content[i + 1];

      // Handle single-line comments //
      if (char === '/' && nextChar === '/') {
        // Skip to end of line
        while (i < content.length && content[i] !== '\n') {
          i++;
          column++;
        }
        // Include the newline to preserve line structure
        if (i < content.length && content[i] === '\n') {
          result += '\n';
          i++;
          line++;
          column = 1;
        }
        continue;
      }

      // Handle multi-line comments /* */
      if (char === '/' && nextChar === '*') {
        const startLine = line;
        const startColumn = column;
        i += 2; // Skip /*
        column += 2;

        // Find closing */
        let found = false;
        while (i < content.length - 1) {
          if (content[i] === '*' && content[i + 1] === '/') {
            i += 2; // Skip */
            column += 2;
            found = true;
            break;
          }
          if (content[i] === '\n') {
            result += '\n'; // Preserve line structure
            line++;
            column = 1;
          }
          i++;
          column++;
        }

        if (!found) {
          this.addError(
            `Unterminated multi-line comment starting at line ${startLine}, column ${startColumn}`
          );
        }
        continue;
      }

      // Handle strings to avoid processing comments inside them
      if (char === '"') {
        result += char;
        i++;
        column++;

        // Continue until closing quote or end of string
        while (i < content.length) {
          const stringChar = content[i];
          result += stringChar;

          if (stringChar === '"' && content[i - 1] !== '\\') {
            i++;
            column++;
            break;
          }

          if (stringChar === '\n') {
            line++;
            column = 1;
          } else {
            column++;
          }
          i++;
        }
        continue;
      }

      // Regular character
      result += char;
      if (char === '\n') {
        line++;
        column = 1;
      } else {
        column++;
      }
      i++;
    }

    return result;
  }

  /**
   * Extract useful error information from JSON parsing errors
   */
  private extractJsonError(message: string): string {
    // Try to extract position information from common JSON error messages
    const positionMatch = message.match(/at position (\d+)/);
    if (positionMatch) {
      const position = parseInt(positionMatch[1]!, 10);
      const { line, column } = this.getLineColumn(position);
      return `JSON syntax error at line ${line}, column ${column}: ${message}`;
    }

    return `JSON syntax error: ${message}`;
  }

  /**
   * Convert character position to line/column
   */
  private getLineColumn(position: number): { line: number; column: number } {
    let line = 1;
    let column = 1;

    for (let i = 0; i < position && i < this.content.length; i++) {
      if (this.content[i] === '\n') {
        line++;
        column = 1;
      } else {
        column++;
      }
    }

    return { line, column };
  }

  /**
   * Add parsing error with current position
   */
  private addError(message: string): void {
    this.errors.push({
      message,
      line: this.line,
      column: this.column,
      offset: this.position,
    });
  }

  /**
   * Validate JSONC syntax without parsing
   */
  static validate(content: string): ParseError[] {
    const parser = new JsoncParser();
    const result = parser.parse(content);
    return result.errors;
  }

  /**
   * Quick parse for when you just need the data and don't care about errors
   */
  static parseQuick<T = unknown>(content: string): T | null {
    const parser = new JsoncParser();
    const result = parser.parse<T>(content);
    return result.errors.length === 0 ? result.data : null;
  }
}<|MERGE_RESOLUTION|>--- conflicted
+++ resolved
@@ -74,13 +74,9 @@
       } else {
         this.addError(`Unknown parsing error: ${error instanceof Error ? error.message : String(error)}`);
       }
-<<<<<<< HEAD
       
       // Try to recover with an empty object, but preserve the error
-=======
-
-      // Try to recover with an empty object
->>>>>>> 5c2e03b2
+
       return { data: {} as T, errors: this.errors };
     }
   }
