/**
 * Installation Engine Module
 *
 * Handles copying scripts, assets, and merging Claude settings with
 * atomic operations and direct script path injection.
 */

import { SettingsMerger, type ClaudeSettings } from './settings-merger.js';
<<<<<<< HEAD
import { promises as fs, constants, readFileSync } from 'fs';
=======
import { promises as fs, constants } from 'fs';
>>>>>>> c97df63c
import path from 'path';
import os from 'os';
import { fileURLToPath } from 'url';

export interface InstallerConfig {
  global: boolean;
  local: boolean;
  notificationHook: boolean;
  stopHook: boolean;
  sync: boolean;
  dryRun: boolean;
}

export interface InstallationResult {
  success: boolean;
  installedTo: string;
  settingsPath: string;
  backupPath?: string | undefined;
  hooksAdded: string[];
  message: string;
}

export interface InstallManifest {
  version: string;
  installedAt: string;
  config: InstallerConfig;
  files: string[];
  settingsPath: string;
  hooksInstalled: string[];
}

/**
 * Installation engine with atomic operations and direct script paths
 */
export class Installer {
  private merger = new SettingsMerger();
  private packageVersion: string;

  constructor(private config: InstallerConfig) {
    // Read package.json for version info
    try {
      const __dirname = fileURLToPath(new URL('.', import.meta.url));
      const packagePath = path.join(__dirname, '..', 'package.json');
      const packageJson = JSON.parse(readFileSync(packagePath, 'utf8'));
      this.packageVersion = packageJson.version;
    } catch (error) {
      // Fallback version if package.json can't be read
      this.packageVersion = '0.0.0';
      console.warn('Warning: Could not read package.json version, using fallback');
    }
  }

  /**
   * Main installation method
   */
  async install(): Promise<InstallationResult> {
    if (this.config.dryRun) {
      return this.dryRunInstall();
    }

    try {
      // Determine installation paths
      const paths = this.getInstallationPaths();

      // Create installation directory
      await this.createInstallationDirectory(paths.installDir);

      // Copy scripts and assets
      const copiedFiles = await this.copyFiles(paths.installDir);

      // Set permissions
      await this.setPermissions(paths.installDir);

      // Install hooks into settings
      const hookResult = await this.installHooks(paths);

      // Create installation manifest
      await this.createManifest(
        paths.installDir,
        copiedFiles,
        paths.settingsPath,
        hookResult.hooksAdded
      );

      return {
        success: true,
        installedTo: paths.installDir,
        settingsPath: paths.settingsPath,
        backupPath: hookResult.backupPath,
        hooksAdded: hookResult.hooksAdded,
        message: `Successfully installed cctoast-wsl to ${paths.installDir}`,
      };
    } catch (error) {
      return {
        success: false,
        installedTo: '',
        settingsPath: '',
        hooksAdded: [],
        message: `Installation failed: ${(error as Error).message}`,
      };
    }
  }

  /**
   * Dry run installation to show what would be done
   */
  private async dryRunInstall(): Promise<InstallationResult> {
    const paths = this.getInstallationPaths();
    const hooks = this.generateHookCommands(paths.installDir);
    const hooksAdded = [];

    if (this.config.notificationHook) {
      hooksAdded.push('notification');
    }
    if (this.config.stopHook) {
      hooksAdded.push('stop');
    }

    const message = [
      'DRY RUN - No changes would be made:',
      `Install directory: ${paths.installDir}`,
      `Settings file: ${paths.settingsPath}`,
      `Hooks to add: ${hooksAdded.join(', ')}`,
      `Hook commands:`,
      ...Object.entries(hooks).map(([key, cmd]) => `  ${key}: ${cmd}`),
    ].join('\n');

    return {
      success: true,
      installedTo: paths.installDir,
      settingsPath: paths.settingsPath,
      hooksAdded,
      message,
    };
  }

  /**
   * Determine installation paths based on config
   */
  private getInstallationPaths() {
    const isGlobal = this.config.global || !this.config.local;

    if (isGlobal) {
      const homeDir = os.homedir();
      const installDir = path.join(homeDir, '.claude', 'cctoast-wsl');
      const settingsPath = path.join(homeDir, '.claude', 'settings.json');
      return { installDir, settingsPath, scope: 'global' as const };
    } else {
      const cwd = process.cwd();
      const installDir = path.join(cwd, '.claude', 'cctoast-wsl');
      const settingsPath = this.config.sync
        ? path.join(cwd, '.claude', 'settings.json')
        : path.join(cwd, '.claude', 'settings.local.json');
      return { installDir, settingsPath, scope: 'local' as const };
    }
  }

  /**
   * Create installation directory
   */
  private async createInstallationDirectory(installDir: string): Promise<void> {
    await fs.mkdir(installDir, { recursive: true });

    // Create assets subdirectory
    await fs.mkdir(path.join(installDir, 'assets'), { recursive: true });
  }

  /**
   * Copy scripts and assets to installation directory
   */
  private async copyFiles(installDir: string): Promise<string[]> {
    const copiedFiles: string[] = [];

    // Copy show-toast.sh script
    const scriptSource = path.join(process.cwd(), 'scripts', 'show-toast.sh');
    const scriptDest = path.join(installDir, 'show-toast.sh');
    await fs.copyFile(scriptSource, scriptDest);
    copiedFiles.push('show-toast.sh');

    // Copy claude.png icon
    const iconSource = path.join(process.cwd(), 'assets', 'claude.png');
    const iconDest = path.join(installDir, 'assets', 'claude.png');

    try {
      await fs.copyFile(iconSource, iconDest);
      copiedFiles.push('assets/claude.png');
    } catch (error) {
      // Icon is optional, continue without it
      console.warn('Warning: Could not copy claude.png icon');
    }

    return copiedFiles;
  }

  /**
   * Set proper permissions on installed files
   */
  private async setPermissions(installDir: string): Promise<void> {
    const scriptPath = path.join(installDir, 'show-toast.sh');

    // Set script to be executable by user only (0o500)
    await fs.chmod(scriptPath, 0o500);
  }

  /**
   * Install hooks into Claude settings
   */
  private async installHooks(paths: {
    installDir: string;
    settingsPath: string;
    scope: 'global' | 'local';
  }) {
    const hookCommands = this.generateHookCommands(paths.installDir);
    const updates: Partial<ClaudeSettings> = { hooks: {} };
    const hooksAdded: string[] = [];

    if (this.config.notificationHook) {
      updates.hooks!.notification = [hookCommands.notification];
      hooksAdded.push('notification');
    }

    if (this.config.stopHook) {
      updates.hooks!.stop = [hookCommands.stop];
      hooksAdded.push('stop');
    }

    const result = await this.merger.mergeFile(paths.settingsPath, updates, {
      deduplicateArrays: true,
      preserveOrder: true,
      createBackup: true,
    });

    return {
      hooksAdded,
      backupPath: result.backupPath,
      changed: result.changed,
    };
  }

  /**
   * Generate hook commands with direct script paths
   */
  private generateHookCommands(installDir: string) {
    const scriptPath = path.join(installDir, 'show-toast.sh');

    return {
      notification: `${scriptPath} --notification-hook`,
      stop: `${scriptPath} --stop-hook`,
    };
  }

  /**
   * Create installation manifest for uninstall tracking
   */
  private async createManifest(
    installDir: string,
    files: string[],
    settingsPath: string,
    hooksInstalled: string[]
  ): Promise<void> {
    const manifest: InstallManifest = {
      version: this.packageVersion,
      installedAt: new Date().toISOString(),
      config: this.config,
      files,
      settingsPath,
      hooksInstalled,
    };

    const manifestPath = path.join(installDir, 'install-manifest.json');
<<<<<<< HEAD
    
    try {
      await fs.writeFile(manifestPath, JSON.stringify(manifest, null, 2), 'utf-8');
    } catch (error) {
      // Log warning but don't fail the installation
      console.warn(`Warning: Could not create installation manifest: ${(error as Error).message}`);
      console.warn('Installation will continue, but uninstall tracking may be affected.');
    }
=======
    await fs.writeFile(
      manifestPath,
      JSON.stringify(manifest, null, 2),
      'utf-8'
    );
>>>>>>> c97df63c
  }

  /**
   * Uninstall cctoast-wsl
   */
  async uninstall(): Promise<InstallationResult> {
    try {
      const paths = this.getInstallationPaths();

      // Load manifest
      const manifestPath = path.join(paths.installDir, 'install-manifest.json');
      let manifest: InstallManifest | null = null;

      try {
        const manifestContent = await fs.readFile(manifestPath, 'utf-8');
        manifest = JSON.parse(manifestContent);
      } catch {
        // Continue without manifest
      }

      // Remove hooks from settings
      const removedHooks = await this.removeHooks(paths, manifest);

      // Remove installation directory
      await fs.rm(paths.installDir, { recursive: true, force: true });

      return {
        success: true,
        installedTo: paths.installDir,
        settingsPath: paths.settingsPath,
        hooksAdded: [], // Actually removed
        message: `Successfully uninstalled cctoast-wsl from ${paths.installDir}. Removed hooks: ${removedHooks.join(', ')}`,
      };
    } catch (error) {
      return {
        success: false,
        installedTo: '',
        settingsPath: '',
        hooksAdded: [],
        message: `Uninstall failed: ${(error as Error).message}`,
      };
    }
  }

  /**
   * Remove hooks from Claude settings
   */
  private async removeHooks(
    paths: { settingsPath: string; installDir: string },
    manifest: InstallManifest | null
  ): Promise<string[]> {
    const removedHooks: string[] = [];

    try {
      const content = await fs.readFile(paths.settingsPath, 'utf-8');
      const settings = await this.merger.parseJsonc(content);

      if (!settings.hooks) return removedHooks;

      const hookCommands = this.generateHookCommands(paths.installDir);

      // Remove our hook commands
      for (const [hookType, command] of Object.entries(hookCommands)) {
        const hooks = settings.hooks[hookType];
        if (hooks) {
          const filtered = hooks.filter(hook => hook !== command);
          if (filtered.length !== hooks.length) {
            settings.hooks[hookType] =
              filtered.length > 0 ? filtered : undefined;
            removedHooks.push(hookType);
          }
        }
      }

      // Write updated settings
      await this.merger.mergeFile(paths.settingsPath, settings, {
        createBackup: true,
      });
    } catch (error) {
      // Settings file might not exist, that's okay
    }

    return removedHooks;
  }

  /**
   * Check if cctoast-wsl is installed
   */
  async isInstalled(): Promise<boolean> {
    const paths = this.getInstallationPaths();

    try {
      await fs.access(paths.installDir, constants.F_OK);
      await fs.access(
        path.join(paths.installDir, 'show-toast.sh'),
        constants.F_OK
      );
      return true;
    } catch {
      return false;
    }
  }
}<|MERGE_RESOLUTION|>--- conflicted
+++ resolved
@@ -6,11 +6,7 @@
  */
 
 import { SettingsMerger, type ClaudeSettings } from './settings-merger.js';
-<<<<<<< HEAD
 import { promises as fs, constants, readFileSync } from 'fs';
-=======
-import { promises as fs, constants } from 'fs';
->>>>>>> c97df63c
 import path from 'path';
 import os from 'os';
 import { fileURLToPath } from 'url';
@@ -281,22 +277,18 @@
     };
 
     const manifestPath = path.join(installDir, 'install-manifest.json');
-<<<<<<< HEAD
     
     try {
-      await fs.writeFile(manifestPath, JSON.stringify(manifest, null, 2), 'utf-8');
+      await fs.writeFile(
+        manifestPath,
+        JSON.stringify(manifest, null, 2),
+        'utf-8'
+      );
     } catch (error) {
       // Log warning but don't fail the installation
       console.warn(`Warning: Could not create installation manifest: ${(error as Error).message}`);
       console.warn('Installation will continue, but uninstall tracking may be affected.');
     }
-=======
-    await fs.writeFile(
-      manifestPath,
-      JSON.stringify(manifest, null, 2),
-      'utf-8'
-    );
->>>>>>> c97df63c
   }
 
   /**
